[[source]]
url = "https://pypi.org/simple"
verify_ssl = true
name = "pypi"

[packages]
requests = "*"
python-dateutil = "*"
<<<<<<< HEAD
tqdm = "*"
=======
pandas = "*"
"jinja2" = "*"
babel = "*"
mistletoe = "*"
>>>>>>> 7b7908f7

[dev-packages]

[requires]
python_version = "3.7"<|MERGE_RESOLUTION|>--- conflicted
+++ resolved
@@ -6,14 +6,11 @@
 [packages]
 requests = "*"
 python-dateutil = "*"
-<<<<<<< HEAD
-tqdm = "*"
-=======
 pandas = "*"
 "jinja2" = "*"
 babel = "*"
 mistletoe = "*"
->>>>>>> 7b7908f7
+tqdm = "*"
 
 [dev-packages]
 
